--- conflicted
+++ resolved
@@ -95,12 +95,9 @@
       chatInterface.style.display = 'block';
       profileName.textContent = profile.name;
       if (profile.avatar) profileAvatar.src = profile.avatar;
-<<<<<<< HEAD
       userIdField.value = profile.id;
       loadHistory();
-=======
-      userId = profile.id;
->>>>>>> 1d869f80
+
     }
 
     personaSelect.addEventListener('change', () => {
