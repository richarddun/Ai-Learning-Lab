--- conflicted
+++ resolved
@@ -19,7 +19,7 @@
   </style>
 </head>
 <body>
-<<<<<<< HEAD
+
   <div id="landing">
     <h1>Select Your Profile</h1>
     <div id="profiles"></div>
@@ -53,17 +53,7 @@
       </div>
     </div>
   </div>
-=======
-  <h1>AI Learning Lab</h1>
-  <div>
-    <input id="userId" type="text" placeholder="User ID" size="10" />
-    <button onclick="loadHistory()">Load History</button>
-  </div>
-  <div id="chat"></div>
-  <input id="prompt" type="text" placeholder="Say something..." size="40" />
-  <button onclick="sendMessage()">Send</button>
-  <button onclick="startListening()">🎤</button>
->>>>>>> 6cb462a6
+
 
   <script>
     const landing = document.getElementById('landing');
@@ -71,13 +61,10 @@
     const profilesDiv = document.getElementById('profiles');
     const chatDiv = document.getElementById('chat');
     const promptInput = document.getElementById('prompt');
-<<<<<<< HEAD
     const personaSelect = document.getElementById('persona-select');
     const profileName = document.getElementById('profile-name');
     const profileAvatar = document.getElementById('profile-avatar');
-=======
-    const userIdInput = document.getElementById('userId');
->>>>>>> 6cb462a6
+
     const synth = window.speechSynthesis;
 
     const personas = {
@@ -120,11 +107,9 @@
       const response = await fetch('/chat', {
         method: 'POST',
         headers: { 'Content-Type': 'application/json' },
-<<<<<<< HEAD
+
         body: JSON.stringify({ message, system_prompt: systemPrompt })
-=======
-        body: JSON.stringify({ user_id: userIdInput.value, message })
->>>>>>> 6cb462a6
+
       });
       const data = await response.json();
       appendMessage('bot', data.response);
